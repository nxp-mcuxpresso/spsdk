#!/usr/bin/env python
# -*- coding: UTF-8 -*-
#
# Copyright 2020-2021 NXP
#
# SPDX-License-Identifier: BSD-3-Clause

"""Module is used to generate public/private key and generating debug credential file."""
import logging
import os
import sys
from typing import List, Tuple, Type

import click
import commentjson as json
import yaml

from spsdk import SPSDK_DATA_FOLDER, SPSDKValueError
from spsdk import __version__ as version
from spsdk.apps.elftosb_utils.sb_31_helper import RootOfTrustInfo
from spsdk.apps.utils import catch_spsdk_error, check_destination_dir, check_file_exists
from spsdk.crypto import (
    ec,
    generate_ecc_private_key,
    generate_ecc_public_key,
    generate_rsa_private_key,
    generate_rsa_public_key,
    save_ecc_private_key,
    save_ecc_public_key,
    save_rsa_private_key,
    save_rsa_public_key,
)
from spsdk.dat import DebugCredential

NXPKEYGEN_DATA_FOLDER: str = os.path.join(SPSDK_DATA_FOLDER, "nxpkeygen")

logger = logging.getLogger(__name__)
LOG_LEVEL_NAMES = [name.lower() for name in logging._nameToLevel]
<<<<<<< HEAD
SUPPORTED_PROTOCOLS = ["1.0", "1.1", "2.0", "2.1", "2.2"]
=======


@click.group(no_args_is_help=True)
@click.option(
    "-p",
    "--protocol",
    "protocol",
    type=str,
    metavar="VERSION",
    default="1.0",
    help =
        """Set the protocol version. Default is 1.0 (RSA).\n
        NXP Protocol Version        Encryption Type\n
        1.0                         RSA 2048\n
        1.1                         RSA 4096\n
        2.0                         NIST P-256 SECP256R1\n
        2.1                         NIST P-384 SECP384R1\n
        2.2                         NIST P-521 SECP521R1\n"""
)
@click.option(
    "-d",
    "--debug",
    "log_level",
    metavar="LEVEL",
    default="debug",
    help=f"Set the level of system logging output. "
    f'Available options are: {", ".join(LOG_LEVEL_NAMES)}',
    type=click.Choice(LOG_LEVEL_NAMES),
)
@click.version_option(version, "--version")
@click.pass_context
def main(ctx: click.Context, protocol: str, log_level: str) -> int:
    """NXP Key Generator Tool."""
    is_rsa, protocol_version = determine_protocol_version(protocol)
    key_param = determine_key_parameters(is_rsa, protocol_version)

    ctx.obj = {"is_rsa": is_rsa, "key_param": key_param, "protocol_version": protocol}

    logging.basicConfig(level=log_level.upper())
    return 0
>>>>>>> 3c7aa308


def determine_key_parameters(is_rsa: bool, protocol_version: List[str]) -> object:
    """Determine key parameters based on used protocol.

    :param is_rsa: whether rsa is used or ecc
    :param protocol_version: protocol version string
    :return: string with keys' parameter
    """
    rsa_key_sizes = {"0": 2048, "1": 4096}
    ecc_curves = {"0": "secp256r1", "1": "secp384r1", "2": "secp521r1"}
    key_param = rsa_key_sizes[protocol_version[1]] if is_rsa else ecc_curves[protocol_version[1]]
    return key_param


def determine_protocol_version(protocol: str) -> Tuple[bool, List[str]]:
    """Validate the protocol version correctness, determine whether rsa or ecc is used.

    :param protocol: one of the values: '1.0', '1.1', '2.0', '2.1', '2.2'
    :return: is_rsa (true/false), protocol_version
    :raises SPSDKValueError: In case that protocol is using unsupported key type.
    """
    if not protocol in SUPPORTED_PROTOCOLS:
        raise SPSDKValueError(f"Unsupported protocol '{protocol}' was given.")
    protocol_version = protocol.split(".")
    is_rsa = protocol_version[0] == "1"
    return is_rsa, protocol_version


def get_list_of_supported_keys() -> List[str]:
    """Generate list with list of supported key types.

    :return: List of supported key types.
    """
    ret = ["rsa2048", "rsa3072", "rsa4096"]
    # pylint: disable=protected-access
    ret.extend(ec._CURVE_TYPES.keys())  # type: ignore

    return ret


@click.group(no_args_is_help=True)
@click.option(
    "-d",
    "--debug",
    "log_level",
    metavar="LEVEL",
    default="warning",
    help=f"Set the level of system logging output. "
    f'Available options are: {", ".join(LOG_LEVEL_NAMES)}',
    type=click.Choice(LOG_LEVEL_NAMES),
)
@click.version_option(version, "--version")
def main(log_level: str) -> int:
    """NXP Key Generator Tool."""
    logging.basicConfig(level=log_level.upper())
    return 0


@main.command()
@click.option(
    "-k",
    "--key-type",
    type=click.Choice(get_list_of_supported_keys(), case_sensitive=False),
    metavar="KEY-TYPE",
    default="RSA2048",
    help=f"""\b
        Set of the supported key types. Default is RSA2048.

        Note: NXP DAT protocol is using encryption keys by this table:

        NXP Protocol Version                Encryption Type
            1.0                                 RSA 2048
            1.1                                 RSA 4096
            2.0                                 SECP256R1
            2.1                                 SECP384R1
            2.2                                 SECP521R1

        All possible options:
        {", ".join(get_list_of_supported_keys())}.
        """,
)
@click.option(
    "--password",
    "password",
    metavar="PASSWORD",
    help="Password with which the output file will be encrypted. "
    "If not provided, the output will be unencrypted.",
)
@click.argument("path", type=click.Path(file_okay=True))
@click.option(
    "--force",
    is_flag=True,
    default=False,
    help="Force overwriting of an existing file.",
)
def genkey(key_type: str, path: str, password: str, force: bool) -> None:
    """Generate key pair for RoT or DCK.

    \b
    PATH    - output file path, where the key pairs (private and public key) will be stored.
              Each key will be stored in separate file (.pub and .pem).
    """
    key_param = key_type.lower().strip()
    is_rsa = "rsa" in key_param

    check_destination_dir(path, force)
    check_file_exists(path, force)
    pub_key_path = os.path.splitext(path)[0] + ".pub"
    check_file_exists(pub_key_path, force)

    if is_rsa:
        logger.info("Generating RSA private key...")
        priv_key_rsa = generate_rsa_private_key(key_size=int(key_param.replace("rsa", "")))
        logger.info("Generating RSA corresponding public key...")
        pub_key_rsa = generate_rsa_public_key(priv_key_rsa)
        logger.info("Saving RSA key pair...")
        save_rsa_private_key(priv_key_rsa, path, password if password else None)
        save_rsa_public_key(pub_key_rsa, pub_key_path)
    else:
        logger.info("Generating ECC private key...")
        priv_key_ec = generate_ecc_private_key(curve_name=key_param)
        logger.info("Generating ECC public key...")
        pub_key_ec = generate_ecc_public_key(priv_key_ec)
        logger.info("Saving ECC key pair...")
        save_ecc_private_key(priv_key_ec, path, password if password else None)
        save_ecc_public_key(pub_key_ec, pub_key_path)


@main.command()
@click.option(
    "-p",
    "--protocol",
    "protocol",
    type=str,
    metavar="VERSION",
    default="1.0",
    help="""\b
        Set the protocol version. Default is 1.0 (RSA).
        NXP Protocol Version    Encryption Type
        1.0                     RSA 2048
        1.1                     RSA 4096
        2.0                     NIST P-256 SECP256R1
        2.1                     NIST P-384 SECP384R1
        2.2                     NIST P-521 SECP521R1
    """,
)
@click.option(
    "-c",
    "--config",
    type=click.File("r"),
    required=True,
    help="Specify YAML credential config file.",
)
@click.option(
    "-e",
    "--elf2sb-config",
    type=click.File("r"),
    required=False,
    help="Specify Root Of Trust from configuration file used by elf2sb tool",
)
@click.option(
    "--force",
    is_flag=True,
    default=False,
    help="Force overwriting of an existing file. Create destination folder, if doesn't exist already.",
)
@click.option(
    "--plugin",
    type=click.Path(exists=True, file_okay=True),
    required=False,
    help="External python file containing a custom SignatureProvider implementation.",
)
@click.argument("dc_file_path", metavar="PATH", type=click.Path(file_okay=True))
def gendc(
    protocol: str,
    plugin: click.Path,
    dc_file_path: str,
    config: click.File,
    elf2sb_config: click.File,
    force: bool,
) -> None:
    """Generate debug certificate (DC).

    \b
    PATH    - path to dc file
    """
    if plugin:
        # if a plugin is present simply load it
        # The SignatureProvider will automatically pick up any implementation(s)
        from importlib.util import module_from_spec, spec_from_file_location

        spec = spec_from_file_location(name="plugin", location=plugin)  # type: ignore
        mod = module_from_spec(spec)
        spec.loader.exec_module(mod)  # type: ignore

    is_rsa = determine_protocol_version(protocol)
    check_destination_dir(dc_file_path, force)
    check_file_exists(dc_file_path, force)

    logger.info("Loading configuration from yml file...")
    yaml_content = yaml.safe_load(config)  # type: ignore
    if elf2sb_config:
        logger.info("Loading configuration from elf2sb config file...")
        rot_info = RootOfTrustInfo(json.load(elf2sb_config))  # type: ignore
        yaml_content["rot_meta"] = rot_info.public_keys
        yaml_content["rotk"] = rot_info.private_key
        yaml_content["rot_id"] = rot_info.public_key_index

    # enforcing rot_id presence in yaml config...
    assert "rot_id" in yaml_content, "Config file doesn't contain the 'rot_id' field"

    logger.info(f"Creating {'RSA' if is_rsa else 'ECC'} debug credential object...")
    dc = DebugCredential.create_from_yaml_config(version=protocol, yaml_config=yaml_content)
    dc.sign()
    data = dc.export()
    logger.info("Saving the debug credential to a file...")
    with open(dc_file_path, "wb") as f:
        f.write(data)


@main.command()
@click.argument("output", metavar="PATH", type=click.Path())
@click.option(
    "-f",
    "--force",
    is_flag=True,
    default=False,
    help="Force overwriting of an existing file. Create destination folder, if doesn't exist already.",
)
def get_cfg_template(output: click.Path, force: bool) -> None:
    """Generate the template of Debug Credentials YML configuration file.

    \b
    PATH    - file name path to write template config file
    """
    check_destination_dir(str(output), force)
    check_file_exists(str(output), force)

    with open(os.path.join(NXPKEYGEN_DATA_FOLDER, "template_config.yml"), "r") as file:
        template = file.read()

    with open(str(output), "w") as file:
        file.write(template)

    click.echo("The configuration template file has been created.")


@catch_spsdk_error
def safe_main() -> None:
    """Call the main function."""
    sys.exit(main())  # pragma: no cover  # pylint: disable=no-value-for-parameter


if __name__ == "__main__":
    safe_main()  # pragma: no cover<|MERGE_RESOLUTION|>--- conflicted
+++ resolved
@@ -9,15 +9,11 @@
 import logging
 import os
 import sys
-from typing import List, Tuple, Type
+from typing import List
 
 import click
-import commentjson as json
-import yaml
 
-from spsdk import SPSDK_DATA_FOLDER, SPSDKValueError
 from spsdk import __version__ as version
-from spsdk.apps.elftosb_utils.sb_31_helper import RootOfTrustInfo
 from spsdk.apps.utils import catch_spsdk_error, check_destination_dir, check_file_exists
 from spsdk.crypto import (
     ec,
@@ -30,83 +26,9 @@
     save_rsa_private_key,
     save_rsa_public_key,
 )
-from spsdk.dat import DebugCredential
-
-NXPKEYGEN_DATA_FOLDER: str = os.path.join(SPSDK_DATA_FOLDER, "nxpkeygen")
 
 logger = logging.getLogger(__name__)
 LOG_LEVEL_NAMES = [name.lower() for name in logging._nameToLevel]
-<<<<<<< HEAD
-SUPPORTED_PROTOCOLS = ["1.0", "1.1", "2.0", "2.1", "2.2"]
-=======
-
-
-@click.group(no_args_is_help=True)
-@click.option(
-    "-p",
-    "--protocol",
-    "protocol",
-    type=str,
-    metavar="VERSION",
-    default="1.0",
-    help =
-        """Set the protocol version. Default is 1.0 (RSA).\n
-        NXP Protocol Version        Encryption Type\n
-        1.0                         RSA 2048\n
-        1.1                         RSA 4096\n
-        2.0                         NIST P-256 SECP256R1\n
-        2.1                         NIST P-384 SECP384R1\n
-        2.2                         NIST P-521 SECP521R1\n"""
-)
-@click.option(
-    "-d",
-    "--debug",
-    "log_level",
-    metavar="LEVEL",
-    default="debug",
-    help=f"Set the level of system logging output. "
-    f'Available options are: {", ".join(LOG_LEVEL_NAMES)}',
-    type=click.Choice(LOG_LEVEL_NAMES),
-)
-@click.version_option(version, "--version")
-@click.pass_context
-def main(ctx: click.Context, protocol: str, log_level: str) -> int:
-    """NXP Key Generator Tool."""
-    is_rsa, protocol_version = determine_protocol_version(protocol)
-    key_param = determine_key_parameters(is_rsa, protocol_version)
-
-    ctx.obj = {"is_rsa": is_rsa, "key_param": key_param, "protocol_version": protocol}
-
-    logging.basicConfig(level=log_level.upper())
-    return 0
->>>>>>> 3c7aa308
-
-
-def determine_key_parameters(is_rsa: bool, protocol_version: List[str]) -> object:
-    """Determine key parameters based on used protocol.
-
-    :param is_rsa: whether rsa is used or ecc
-    :param protocol_version: protocol version string
-    :return: string with keys' parameter
-    """
-    rsa_key_sizes = {"0": 2048, "1": 4096}
-    ecc_curves = {"0": "secp256r1", "1": "secp384r1", "2": "secp521r1"}
-    key_param = rsa_key_sizes[protocol_version[1]] if is_rsa else ecc_curves[protocol_version[1]]
-    return key_param
-
-
-def determine_protocol_version(protocol: str) -> Tuple[bool, List[str]]:
-    """Validate the protocol version correctness, determine whether rsa or ecc is used.
-
-    :param protocol: one of the values: '1.0', '1.1', '2.0', '2.1', '2.2'
-    :return: is_rsa (true/false), protocol_version
-    :raises SPSDKValueError: In case that protocol is using unsupported key type.
-    """
-    if not protocol in SUPPORTED_PROTOCOLS:
-        raise SPSDKValueError(f"Unsupported protocol '{protocol}' was given.")
-    protocol_version = protocol.split(".")
-    is_rsa = protocol_version[0] == "1"
-    return is_rsa, protocol_version
 
 
 def get_list_of_supported_keys() -> List[str]:
@@ -121,7 +43,7 @@
     return ret
 
 
-@click.group(no_args_is_help=True)
+@click.command(no_args_is_help=True)
 @click.option(
     "-d",
     "--debug",
@@ -132,14 +54,6 @@
     f'Available options are: {", ".join(LOG_LEVEL_NAMES)}',
     type=click.Choice(LOG_LEVEL_NAMES),
 )
-@click.version_option(version, "--version")
-def main(log_level: str) -> int:
-    """NXP Key Generator Tool."""
-    logging.basicConfig(level=log_level.upper())
-    return 0
-
-
-@main.command()
 @click.option(
     "-k",
     "--key-type",
@@ -176,13 +90,16 @@
     default=False,
     help="Force overwriting of an existing file.",
 )
-def genkey(key_type: str, path: str, password: str, force: bool) -> None:
-    """Generate key pair for RoT or DCK.
+@click.version_option(version, "--version")
+def main(log_level: str, key_type: str, path: str, password: str, force: bool) -> int:
+    """NXP Key Generator Tool.
 
     \b
     PATH    - output file path, where the key pairs (private and public key) will be stored.
               Each key will be stored in separate file (.pub and .pem).
     """
+    logging.basicConfig(level=log_level.upper())
+
     key_param = key_type.lower().strip()
     is_rsa = "rsa" in key_param
 
@@ -207,125 +124,7 @@
         logger.info("Saving ECC key pair...")
         save_ecc_private_key(priv_key_ec, path, password if password else None)
         save_ecc_public_key(pub_key_ec, pub_key_path)
-
-
-@main.command()
-@click.option(
-    "-p",
-    "--protocol",
-    "protocol",
-    type=str,
-    metavar="VERSION",
-    default="1.0",
-    help="""\b
-        Set the protocol version. Default is 1.0 (RSA).
-        NXP Protocol Version    Encryption Type
-        1.0                     RSA 2048
-        1.1                     RSA 4096
-        2.0                     NIST P-256 SECP256R1
-        2.1                     NIST P-384 SECP384R1
-        2.2                     NIST P-521 SECP521R1
-    """,
-)
-@click.option(
-    "-c",
-    "--config",
-    type=click.File("r"),
-    required=True,
-    help="Specify YAML credential config file.",
-)
-@click.option(
-    "-e",
-    "--elf2sb-config",
-    type=click.File("r"),
-    required=False,
-    help="Specify Root Of Trust from configuration file used by elf2sb tool",
-)
-@click.option(
-    "--force",
-    is_flag=True,
-    default=False,
-    help="Force overwriting of an existing file. Create destination folder, if doesn't exist already.",
-)
-@click.option(
-    "--plugin",
-    type=click.Path(exists=True, file_okay=True),
-    required=False,
-    help="External python file containing a custom SignatureProvider implementation.",
-)
-@click.argument("dc_file_path", metavar="PATH", type=click.Path(file_okay=True))
-def gendc(
-    protocol: str,
-    plugin: click.Path,
-    dc_file_path: str,
-    config: click.File,
-    elf2sb_config: click.File,
-    force: bool,
-) -> None:
-    """Generate debug certificate (DC).
-
-    \b
-    PATH    - path to dc file
-    """
-    if plugin:
-        # if a plugin is present simply load it
-        # The SignatureProvider will automatically pick up any implementation(s)
-        from importlib.util import module_from_spec, spec_from_file_location
-
-        spec = spec_from_file_location(name="plugin", location=plugin)  # type: ignore
-        mod = module_from_spec(spec)
-        spec.loader.exec_module(mod)  # type: ignore
-
-    is_rsa = determine_protocol_version(protocol)
-    check_destination_dir(dc_file_path, force)
-    check_file_exists(dc_file_path, force)
-
-    logger.info("Loading configuration from yml file...")
-    yaml_content = yaml.safe_load(config)  # type: ignore
-    if elf2sb_config:
-        logger.info("Loading configuration from elf2sb config file...")
-        rot_info = RootOfTrustInfo(json.load(elf2sb_config))  # type: ignore
-        yaml_content["rot_meta"] = rot_info.public_keys
-        yaml_content["rotk"] = rot_info.private_key
-        yaml_content["rot_id"] = rot_info.public_key_index
-
-    # enforcing rot_id presence in yaml config...
-    assert "rot_id" in yaml_content, "Config file doesn't contain the 'rot_id' field"
-
-    logger.info(f"Creating {'RSA' if is_rsa else 'ECC'} debug credential object...")
-    dc = DebugCredential.create_from_yaml_config(version=protocol, yaml_config=yaml_content)
-    dc.sign()
-    data = dc.export()
-    logger.info("Saving the debug credential to a file...")
-    with open(dc_file_path, "wb") as f:
-        f.write(data)
-
-
-@main.command()
-@click.argument("output", metavar="PATH", type=click.Path())
-@click.option(
-    "-f",
-    "--force",
-    is_flag=True,
-    default=False,
-    help="Force overwriting of an existing file. Create destination folder, if doesn't exist already.",
-)
-def get_cfg_template(output: click.Path, force: bool) -> None:
-    """Generate the template of Debug Credentials YML configuration file.
-
-    \b
-    PATH    - file name path to write template config file
-    """
-    check_destination_dir(str(output), force)
-    check_file_exists(str(output), force)
-
-    with open(os.path.join(NXPKEYGEN_DATA_FOLDER, "template_config.yml"), "r") as file:
-        template = file.read()
-
-    with open(str(output), "w") as file:
-        file.write(template)
-
-    click.echo("The configuration template file has been created.")
+    return 0
 
 
 @catch_spsdk_error
